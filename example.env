--- conflicted
+++ resolved
@@ -160,25 +160,6 @@
 # Default region
 S3_REGION=us-east-1
 
-# ==============================================
-<<<<<<< HEAD
-# Rexec Provisioning Configuration
-# ==============================================
-
-# Path to the kubeconfig on the host (used for local execution)
-REXEC_KUBECONFIG_LOCAL_PATH=
-
-# Path to the kubeconfig inside the container (should match the bind mount)
-REXEC_KUBECONFIG_MOUNT_PATH=/code/env_variables/.kubeconfig
-
-# Prefix applied to namespaces created for Rexec users
-REXEC_NAMESPACE_PREFIX=rexec-server-
-
-# Service discovery values for the Rexec broker running in the cluster
-REXEC_BROKER_SERVICE_NAME=rexec-broker-internal-ip
-REXEC_BROKER_NAMESPACE=rexec-broker
-REXEC_BROKER_PORT=5560
-=======
 # Pelican Federation Configuration
 # ==============================================
 
@@ -199,4 +180,22 @@
 # Set to True to read directly from origin servers
 # Set to False to use caching infrastructure (recommended for better performance)
 PELICAN_DIRECT_READS=False
->>>>>>> aac48f01
+
+
+# ==============================================
+# Rexec Provisioning Configuration
+# ==============================================
+
+# Path to the kubeconfig on the host (used for local execution)
+REXEC_KUBECONFIG_LOCAL_PATH=
+
+# Path to the kubeconfig inside the container (should match the bind mount)
+REXEC_KUBECONFIG_MOUNT_PATH=/code/env_variables/.kubeconfig
+
+# Prefix applied to namespaces created for Rexec users
+REXEC_NAMESPACE_PREFIX=rexec-server-
+
+# Service discovery values for the Rexec broker running in the cluster
+REXEC_BROKER_SERVICE_NAME=rexec-broker-internal-ip
+REXEC_BROKER_NAMESPACE=rexec-broker
+REXEC_BROKER_PORT=5560